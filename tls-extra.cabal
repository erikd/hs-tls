Name:                tls-extra
<<<<<<< HEAD
Version:             0.5.0
=======
Version:             0.4.6
>>>>>>> ca557ad9
Description:
   a set of extra definitions, default values and helpers for tls.
License:             BSD3
License-file:        LICENSE
Copyright:           Vincent Hanquez <vincent@snarc.org>
Author:              Vincent Hanquez <vincent@snarc.org>
Maintainer:          Vincent Hanquez <vincent@snarc.org>
Synopsis:            TLS extra default values and helpers
Build-Type:          Simple
Category:            Network
stability:           experimental
Cabal-Version:       >=1.6
Homepage:            http://github.com/vincenthz/hs-tls-extra

Flag test
  Description:       Build unit test
  Default:           False

Library
  Build-Depends:     base > 3 && < 5
<<<<<<< HEAD
                   , tls >= 1.0.0 && < 1.1.0
=======
                   , tls >= 0.9.4 && < 1.0.0
>>>>>>> ca557ad9
                   , mtl
                   , network >= 2.3
                   , cryptohash >= 0.6
                   , bytestring
                   , vector
                   , crypto-api >= 0.5
                   , cryptocipher >= 0.3.0 && < 0.4.0
                   , certificate >= 1.2.0 && < 1.3.0
                   , pem >= 0.1.0 && < 0.2.0
                   , text >= 0.5 && < 1.0
                   , time
  Exposed-modules:   Network.TLS.Extra
  other-modules:     Network.TLS.Extra.Certificate
                     Network.TLS.Extra.Cipher
                     Network.TLS.Extra.Compression
                     Network.TLS.Extra.Connection
                     Network.TLS.Extra.Thread
                     Network.TLS.Extra.File
  ghc-options:       -Wall -fno-warn-missing-signatures
  if os(windows)
    cpp-options:     -DNOCERTVERIFY

executable           Tests
  Main-is:           Tests.hs
  if flag(test)
    Buildable:       True
    Build-Depends:   base >= 3 && < 5
                   , HUnit
                   , QuickCheck >= 2
                   , bytestring
                   , cprng-aes >= 0.2.3
  else
    Buildable:       False

source-repository head
  type: git
  location: git://github.com/vincenthz/hs-tls-extra<|MERGE_RESOLUTION|>--- conflicted
+++ resolved
@@ -1,9 +1,5 @@
 Name:                tls-extra
-<<<<<<< HEAD
 Version:             0.5.0
-=======
-Version:             0.4.6
->>>>>>> ca557ad9
 Description:
    a set of extra definitions, default values and helpers for tls.
 License:             BSD3
@@ -24,11 +20,7 @@
 
 Library
   Build-Depends:     base > 3 && < 5
-<<<<<<< HEAD
                    , tls >= 1.0.0 && < 1.1.0
-=======
-                   , tls >= 0.9.4 && < 1.0.0
->>>>>>> ca557ad9
                    , mtl
                    , network >= 2.3
                    , cryptohash >= 0.6
