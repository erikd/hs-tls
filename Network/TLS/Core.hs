{-# OPTIONS_HADDOCK hide #-}
{-# LANGUAGE DeriveDataTypeable, OverloadedStrings #-}
-- |
-- Module      : Network.TLS.Core
-- License     : BSD-style
-- Maintainer  : Vincent Hanquez <vincent@snarc.org>
-- Stability   : experimental
-- Portability : unknown
--
module Network.TLS.Core
	(
	-- * Internal packet sending and receiving
	  sendPacket
	, recvPacket

<<<<<<< HEAD
=======
	-- * Creating a client or server context
	, client
	, clientWith
	, server
	, serverWith

        -- * Next Protocol Negotiation
        , Network.TLS.Core.getNegotiatedProtocol

>>>>>>> dbd294c5
	-- * Initialisation and Termination of context
	, bye
	, handshake
	, HandshakeFailed(..)
	, ConnectionNotEstablished(..)

	-- * High level API
	, sendData
	, recvData
	, recvData'
	) where

import Network.TLS.Context
import Network.TLS.Struct
import Network.TLS.Record
import Network.TLS.Cipher
import Network.TLS.Compression
import Network.TLS.Packet
import Network.TLS.State as S
import Network.TLS.Sending
import Network.TLS.Receiving
import Network.TLS.Measurement
import Network.TLS.Wire (encodeWord16, encodeNPNAlternatives, decodeNPNAlternatives)
import Data.Maybe
import Data.Data
import Data.List (intersect, find)
import qualified Data.ByteString as B
import Data.ByteString.Char8 ()
import qualified Data.ByteString.Lazy as L

import Control.Applicative ((<$>))
import Control.Monad.State
import Control.Exception (throwIO, Exception(), fromException, catch, SomeException)
import System.IO.Error (mkIOError, eofErrorType)
import Prelude hiding (catch)

data HandshakeFailed = HandshakeFailed TLSError
	deriving (Show,Eq,Typeable)

data ConnectionNotEstablished = ConnectionNotEstablished
	deriving (Show,Eq,Typeable)

instance Exception HandshakeFailed
instance Exception ConnectionNotEstablished

errorToAlert :: TLSError -> Packet
errorToAlert (Error_Protocol (_, _, ad)) = Alert [(AlertLevel_Fatal, ad)]
errorToAlert _                           = Alert [(AlertLevel_Fatal, InternalError)]

handshakeFailed :: TLSError -> IO ()
handshakeFailed err = throwIO $ HandshakeFailed err

checkValid :: MonadIO m => Context -> m ()
checkValid ctx = do
	established <- ctxEstablished ctx
	unless established $ liftIO $ throwIO ConnectionNotEstablished
	eofed <- ctxEOF ctx
	when eofed $ liftIO $ throwIO $ mkIOError eofErrorType "data" Nothing Nothing

readExact :: MonadIO m => Context -> Int -> m Bytes
readExact ctx sz = do
	hdrbs <- liftIO $ connectionRecv ctx sz
	when (B.length hdrbs < sz) $ do
		setEOF ctx
		if B.null hdrbs
			then throwCore Error_EOF
			else throwCore (Error_Packet ("partial packet: expecting " ++ show sz ++ " bytes, got: " ++ (show $B.length hdrbs)))
	return hdrbs

recvRecord :: MonadIO m => Context -> m (Either TLSError (Record Plaintext))
recvRecord ctx = readExact ctx 5 >>= either (return . Left) recvLength . decodeHeader
	where recvLength header@(Header _ _ readlen)
		| readlen > 16384 + 2048 = return $ Left $ Error_Protocol ("record exceeding maximum size", True, RecordOverflow)
		| otherwise              = do
			content <- readExact ctx (fromIntegral readlen)
			liftIO $ (loggingIORecv $ ctxLogging ctx) header content
			usingState ctx $ disengageRecord $ rawToRecord header (fragmentCiphertext content)


-- | receive one packet from the context that contains 1 or
-- many messages (many only in case of handshake). if will returns a
-- TLSError if the packet is unexpected or malformed
recvPacket :: MonadIO m => Context -> m (Either TLSError Packet)
recvPacket ctx = do
	erecord <- recvRecord ctx
	case erecord of
		Left err     -> return $ Left err
		Right record -> do
			pkt <- usingState ctx $ processPacket record
			case pkt of
				Right p -> liftIO $ (loggingPacketRecv $ ctxLogging ctx) $ show p
				_       -> return ()
			return pkt

recvPacketHandshake :: MonadIO m => Context -> m [Handshake]
recvPacketHandshake ctx = do
	pkts <- recvPacket ctx
	case pkts of
		Right (Handshake l) -> return l
		Right x             -> fail ("unexpected type received. expecting handshake and got: " ++ show x)
		Left err            -> throwCore err

data RecvState m =
	  RecvStateNext (Packet -> m (RecvState m))
	| RecvStateHandshake (Handshake -> m (RecvState m))
	| RecvStateDone

runRecvState :: MonadIO m => Context -> RecvState m -> m ()
runRecvState _   (RecvStateDone)   = return ()
runRecvState ctx (RecvStateNext f) = recvPacket ctx >>= either throwCore f >>= runRecvState ctx
runRecvState ctx iniState          = recvPacketHandshake ctx >>= loop iniState >>= runRecvState ctx
	where
		loop :: MonadIO m => RecvState m -> [Handshake] -> m (RecvState m)
		loop recvState []                  = return recvState
		loop (RecvStateHandshake f) (x:xs) = do
			nstate <- f x
			usingState_ ctx $ processHandshake x
			loop nstate xs
		loop _                         _   = unexpected "spurious handshake" Nothing

sendChangeCipherAndFinish :: MonadIO m => Context -> Bool -> m ()
sendChangeCipherAndFinish ctx isClient = do
	sendPacket ctx ChangeCipherSpec
        when isClient $ do
          suggest <- usingState_ ctx $ getServerNextProtocolSuggest
          case (onNPNServerSuggest (ctxParams ctx), suggest) of
            -- client offered, server picked up. send NPN handshake.
            (Just io, Just protos) -> do proto <- liftIO $ io protos
                                         sendPacket ctx (Handshake [NextProtocolNegotiation proto])
                                         usingState_ ctx $ setNegotiatedProtocol proto
            -- client offered, server didn't pick up. do nothing.
            (Just _, Nothing) -> return ()
            -- client didn't offer. do nothing.
            (Nothing, _) -> return ()
	liftIO $ connectionFlush ctx
	cf <- usingState_ ctx $ getHandshakeDigest isClient
	sendPacket ctx (Handshake [Finished cf])
	liftIO $ connectionFlush ctx

recvChangeCipherAndFinish :: MonadIO m => Context -> m ()
recvChangeCipherAndFinish ctx = runRecvState ctx (RecvStateNext expectChangeCipher)
	where
		expectChangeCipher ChangeCipherSpec = return $ RecvStateHandshake expectFinish
		expectChangeCipher p                = unexpected (show p) (Just "change cipher")
		expectFinish (Finished _) = return RecvStateDone
		expectFinish p            = unexpected (show p) (Just "Handshake Finished")

unexpected :: MonadIO m => String -> Maybe [Char] -> m a
unexpected msg expected = throwCore $ Error_Packet_unexpected msg (maybe "" (" expected: " ++) expected)

newSession :: MonadIO m => Context -> m Session
newSession ctx
	| pUseSession $ ctxParams ctx = getStateRNG ctx 32 >>= return . Session . Just
	| otherwise                   = return $ Session Nothing

-- | Send one packet to the context
sendPacket :: MonadIO m => Context -> Packet -> m ()
sendPacket ctx pkt = do
	liftIO $ (loggingPacketSent $ ctxLogging ctx) (show pkt)
	dataToSend <- usingState_ ctx $ writePacket pkt
	liftIO $ (loggingIOSent $ ctxLogging ctx) dataToSend
	liftIO $ connectionSend ctx dataToSend

-- | notify the context that this side wants to close connection.
-- this is important that it is called before closing the handle, otherwise
-- the session might not be resumable (for version < TLS1.2).
--
-- this doesn't actually close the handle
bye :: MonadIO m => Context -> m ()
bye ctx = sendPacket ctx $ Alert [(AlertLevel_Warning, CloseNotify)]

-- | If the Next Protocol Negotiation extension has been used, this will
-- return get the protocol agreed upon.
getNegotiatedProtocol :: MonadIO m => TLSCtx c -> m (Maybe B.ByteString)
getNegotiatedProtocol ctx = usingState_ ctx S.getNegotiatedProtocol

-- | when a new handshake is done, wrap up & clean up.
handshakeTerminate :: MonadIO m => Context -> m ()
handshakeTerminate ctx = do
	session <- usingState_ ctx getSession
	-- only callback the session established if we have a session
	case session of
		Session (Just sessionId) -> do
			sessionData <- usingState_ ctx getSessionData
			liftIO $ (onSessionEstablished $ ctxParams ctx) sessionId (fromJust sessionData)
		_ -> return ()
	-- forget all handshake data now and reset bytes counters.
	usingState_ ctx endHandshake
	updateMeasure ctx resetBytesCounters
	-- mark the secure connection up and running.
	setEstablished ctx True
	return ()

-- client part of handshake. send a bunch of handshake of client
-- values intertwined with response from the server.
handshakeClient :: MonadIO m => Context -> m ()
handshakeClient ctx = do
	updateMeasure ctx incrementNbHandshakes
	sendClientHello
	recvServerHello
	sessionResuming <- usingState_ ctx isSessionResuming
	if sessionResuming
		then sendChangeCipherAndFinish ctx True
		else do
			sendCertificate >> sendClientKeyXchg >> sendCertificateVerify
			sendChangeCipherAndFinish ctx True
			recvChangeCipherAndFinish ctx
	handshakeTerminate ctx
	where
		params       = ctxParams ctx
		ver          = pConnectVersion params
		allowedvers  = pAllowedVersions params
		ciphers      = pCiphers params
		compressions = pCompressions params
		clientCerts  = map fst $ pCertificates params
                getExtensions = sequence [secureReneg, npnExtention] >>= return . catMaybes
		secureReneg  =
			if pUseSecureRenegotiation params
			then usingState_ ctx (getVerifiedData True) >>= \vd -> return $ Just (0xff01, encodeExtSecureRenegotiation vd Nothing)
			else return Nothing
                npnExtention = if isJust $ onNPNServerSuggest params
                                 then return $ Just (13172, "")
                                 else return Nothing
		sendClientHello = do
			crand <- getStateRNG ctx 32 >>= return . ClientRandom
			let clientSession = Session . maybe Nothing (Just . fst) $ sessionResumeWith params
			extensions <- getExtensions
			usingState_ ctx (startHandshakeClient ver crand)
			sendPacket ctx $ Handshake
				[ ClientHello ver crand clientSession (map cipherID ciphers)
					      (map compressionID compressions) extensions
				]

		expectChangeCipher ChangeCipherSpec = return $ RecvStateHandshake expectFinish
		expectChangeCipher p                = unexpected (show p) (Just "change cipher")
		expectFinish (Finished _) = return RecvStateDone
		expectFinish p            = unexpected (show p) (Just "Handshake Finished")

		sendCertificate = do
			-- Send Certificate if requested. XXX disabled for now.
			certRequested <- return False
			when certRequested (sendPacket ctx $ Handshake [Certificates clientCerts])

		sendCertificateVerify =
			{- maybe send certificateVerify -}
			{- FIXME not implemented yet -}
			return ()

		recvServerHello = runRecvState ctx (RecvStateHandshake onServerHello)

		onServerHello :: MonadIO m => Handshake -> m (RecvState m)
		onServerHello sh@(ServerHello rver _ serverSession cipher _ exts) = do
			when (rver == SSL2) $ throwCore $ Error_Protocol ("ssl2 is not supported", True, ProtocolVersion)
			case find ((==) rver) allowedvers of
				Nothing -> throwCore $ Error_Protocol ("version " ++ show ver ++ "is not supported", True, ProtocolVersion)
				Just _  -> usingState_ ctx $ setVersion ver
			case find ((==) cipher . cipherID) ciphers of
				Nothing -> throwCore $ Error_Protocol ("no cipher in common with the server", True, HandshakeFailure)
				Just c  -> usingState_ ctx $ setCipher c

			let resumingSession = case sessionResumeWith params of
				Just (sessionId, sessionData) -> if serverSession == Session (Just sessionId) then Just sessionData else Nothing
				Nothing                       -> Nothing
			usingState_ ctx $ setSession serverSession (isJust resumingSession)
			usingState_ ctx $ processServerHello sh
                        case fmap decodeNPNAlternatives (lookup 13172 exts) of
                          Just (Right protos) -> usingState_ ctx $ do
                                                   setExtensionNPN True
                                                   setServerNextProtocolSuggest protos
                          Just (Left err) -> throwCore (Error_Protocol ("could not decode NPN handshake: " ++ err, True, DecodeError))
                          Nothing -> return ()
			case resumingSession of
				Nothing          -> return $ RecvStateHandshake processCertificate
				Just sessionData -> do
					usingState_ ctx (setMasterSecret $ sessionSecret sessionData)
					return $ RecvStateNext expectChangeCipher
		onServerHello p = unexpected (show p) (Just "server hello")

		processCertificate :: MonadIO m => Handshake -> m (RecvState m)
		processCertificate (Certificates certs) = do
			usage <- liftIO $ catch (onCertificatesRecv params $ certs) rejectOnException
			case usage of
				CertificateUsageAccept        -> return ()
				CertificateUsageReject reason -> certificateRejected reason
			return $ RecvStateHandshake processServerKeyExchange
			where
				rejectOnException :: SomeException -> IO TLSCertificateUsage
				rejectOnException e = return $ CertificateUsageReject $ CertificateRejectOther $ show e
		processCertificate p = processServerKeyExchange p

		processServerKeyExchange :: MonadIO m => Handshake -> m (RecvState m)
		processServerKeyExchange (ServerKeyXchg _) = return $ RecvStateHandshake processCertificateRequest
		processServerKeyExchange p                 = processCertificateRequest p

		processCertificateRequest (CertRequest _ _ _) = do
			--modify (\sc -> sc { scCertRequested = True })
			return $ RecvStateHandshake processServerHelloDone
		processCertificateRequest p = processServerHelloDone p

		processServerHelloDone ServerHelloDone = return RecvStateDone
		processServerHelloDone p = unexpected (show p) (Just "server hello data")

		sendClientKeyXchg = do
			encryptedPreMaster <- usingState_ ctx $ do
				xver       <- stVersion <$> get
				prerand    <- genTLSRandom 46
				let premaster = encodePreMasterSecret xver prerand
				setMasterSecretFromPre premaster

				-- SSL3 implementation generally forget this length field since it's redundant,
				-- however TLS10 make it clear that the length field need to be present.
				e <- encryptRSA premaster
				let extra = if xver < TLS10
					then B.empty
					else encodeWord16 $ fromIntegral $ B.length e
				return $ extra `B.append` e
			sendPacket ctx $ Handshake [ClientKeyXchg encryptedPreMaster]

		-- on certificate reject, throw an exception with the proper protocol alert error.
		certificateRejected CertificateRejectRevoked =
			throwCore $ Error_Protocol ("certificate is revoked", True, CertificateRevoked)
		certificateRejected CertificateRejectExpired =
			throwCore $ Error_Protocol ("certificate has expired", True, CertificateExpired)
		certificateRejected CertificateRejectUnknownCA =
			throwCore $ Error_Protocol ("certificate has unknown CA", True, UnknownCa)
		certificateRejected (CertificateRejectOther s) =
			throwCore $ Error_Protocol ("certificate rejected: " ++ s, True, CertificateUnknown)

<<<<<<< HEAD
handshakeServerWith :: MonadIO m => Context -> Handshake -> m ()
handshakeServerWith ctx clientHello@(ClientHello ver _ clientSession ciphers compressions _) = do
=======
handshakeServerWith :: MonadIO m => TLSCtx c -> Handshake -> m ()
handshakeServerWith ctx clientHello@(ClientHello ver _ clientSession ciphers compressions exts) = do
>>>>>>> dbd294c5
	-- check if policy allow this new handshake to happens
	handshakeAuthorized <- withMeasure ctx (onHandshake $ ctxParams ctx)
	unless handshakeAuthorized (throwCore $ Error_HandshakePolicy "server: handshake denied")
	updateMeasure ctx incrementNbHandshakes

	-- Handle Client hello
	usingState_ ctx $ processHandshake clientHello
	when (ver == SSL2) $ throwCore $ Error_Protocol ("ssl2 is not supported", True, ProtocolVersion)
	when (not $ elem ver (pAllowedVersions params)) $
		throwCore $ Error_Protocol ("version " ++ show ver ++ "is not supported", True, ProtocolVersion)
	when (commonCiphers == []) $
		throwCore $ Error_Protocol ("no cipher in common with the client", True, HandshakeFailure)
	when (null commonCompressions) $
		throwCore $ Error_Protocol ("no compression in common with the client", True, HandshakeFailure)
	usingState_ ctx $ modify (\st -> st
		{ stVersion     = ver
		, stCipher      = Just usedCipher
		, stCompression = usedCompression
		})

	resumeSessionData <- case clientSession of
		(Session (Just clientSessionId)) -> liftIO $ onSessionResumption params $ clientSessionId
		(Session Nothing)                -> return Nothing
	case resumeSessionData of
		Nothing -> do
			handshakeSendServerData
			liftIO $ connectionFlush ctx

			-- Receive client info until client Finished.
			recvClientData
			sendChangeCipherAndFinish ctx False
		Just sessionData -> do
			usingState_ ctx (setSession clientSession True)
			serverhello <- makeServerHello clientSession
			sendPacket ctx $ Handshake [serverhello]
			usingState_ ctx $ setMasterSecret $ sessionSecret sessionData
			sendChangeCipherAndFinish ctx False
			recvChangeCipherAndFinish ctx
	handshakeTerminate ctx
	where
		params             = ctxParams ctx
		commonCiphers      = intersect ciphers (map cipherID $ pCiphers params)
		usedCipher         = fromJust $ find (\c -> cipherID c == head commonCiphers) (pCiphers params)
		commonCompressions = compressionIntersectID (pCompressions params) compressions
		usedCompression    = head commonCompressions
		srvCerts           = map fst $ pCertificates params
		privKeys           = map snd $ pCertificates params
		needKeyXchg        = cipherExchangeNeedMoreData $ cipherKeyExchange usedCipher
                clientRequestedNPN = isJust $ lookup 13172 exts

		---
		recvClientData = runRecvState ctx (RecvStateHandshake processClientCertificate)

		processClientCertificate (Certificates _) = return $ RecvStateHandshake processClientKeyExchange
		processClientCertificate p = processClientKeyExchange p

		processClientKeyExchange (ClientKeyXchg _) = return $ RecvStateNext processCertificateVerify
		processClientKeyExchange p                 = unexpected (show p) (Just "client key exchange")

		processCertificateVerify (Handshake [CertVerify _]) = return $ RecvStateNext expectChangeCipher
		processCertificateVerify p = expectChangeCipher p

		expectChangeCipher ChangeCipherSpec = do npn <- usingState_ ctx getExtensionNPN
                                                         return $ RecvStateHandshake $ if npn
                                                                                         then expectNPN
                                                                                         else expectFinish
		expectChangeCipher p                = unexpected (show p) (Just "change cipher")

                expectNPN (NextProtocolNegotiation _) = return $ RecvStateHandshake expectFinish
                expectNPN p                           = unexpected (show p) (Just "Handshake NextProtocolNegotiation")

		expectFinish (Finished _) = return RecvStateDone
		expectFinish p            = unexpected (show p) (Just "Handshake Finished")
		---

		makeServerHello session = do
			srand <- getStateRNG ctx 32 >>= return . ServerRandom
			case privKeys of
				(Just privkey : _) -> usingState_ ctx $ setPrivateKey privkey
				_                  -> return () -- return a sensible error

			-- in TLS12, we need to check as well the certificates we are sending if they have in the extension
			-- the necessary bits set.
			secReneg   <- usingState_ ctx getSecureRenegotiation
			secRengExt <- if secReneg
				then do
					vf <- usingState_ ctx $ do
						cvf <- getVerifiedData True
						svf <- getVerifiedData False
						return $ encodeExtSecureRenegotiation cvf (Just svf)
					return [ (0xff01, vf) ]
				else return []
                        nextProtocols <-
                          if clientRequestedNPN
                            then liftIO $ onSuggestNextProtocols params
                            else return Nothing
                        npnExt <- case nextProtocols of
                                    Just protos -> do usingState_ ctx $ do setExtensionNPN True
                                                                           setServerNextProtocolSuggest protos
                                                      return [ (13172, encodeNPNAlternatives protos) ]
                                    Nothing -> return []
                        let extensions = secRengExt ++ npnExt
			usingState_ ctx (setVersion ver >> setServerRandom srand)
			return $ ServerHello ver srand session (cipherID usedCipher)
			                               (compressionID usedCompression) extensions

		handshakeSendServerData = do
			serverSession <- newSession ctx
			usingState_ ctx (setSession serverSession False)
			serverhello   <- makeServerHello serverSession
			-- send ServerHello & Certificate & ServerKeyXchg & CertReq
			sendPacket ctx $ Handshake [ serverhello, Certificates srvCerts ]
			when needKeyXchg $ do
				let skg = SKX_RSA Nothing
				sendPacket ctx (Handshake [ServerKeyXchg skg])
			-- FIXME we don't do this on a Anonymous server
			when (pWantClientCert params) $ do
				let certTypes = [ CertificateType_RSA_Sign ]
				let creq = CertRequest certTypes Nothing [0,0,0]
				sendPacket ctx (Handshake [creq])
			-- Send HelloDone
			sendPacket ctx (Handshake [ServerHelloDone])

handshakeServerWith _ _ = fail "unexpected handshake type received. expecting client hello"

-- after receiving a client hello, we need to redo a handshake
handshakeServer :: MonadIO m => Context -> m ()
handshakeServer ctx = do
	hss <- recvPacketHandshake ctx
	case hss of
		[ch] -> handshakeServerWith ctx ch
		_    -> fail ("unexpected handshake received, excepting client hello and received " ++ show hss)

-- | Handshake for a new TLS connection
-- This is to be called at the beginning of a connection, and during renegotiation
handshake :: MonadIO m => Context -> m ()
handshake ctx = do
	cc <- usingState_ ctx (stClientContext <$> get)
	liftIO $ handleException $ if cc then handshakeClient ctx else handshakeServer ctx
	where
		handleException f = catch f $ \exception -> do
			let tlserror = maybe (Error_Misc $ show exception) id $ fromException exception
			setEstablished ctx False
			sendPacket ctx (errorToAlert tlserror)
			handshakeFailed tlserror

-- | sendData sends a bunch of data.
-- It will automatically chunk data to acceptable packet size
sendData :: MonadIO m => Context -> L.ByteString -> m ()
sendData ctx dataToSend = checkValid ctx >> mapM_ sendDataChunk (L.toChunks dataToSend)
	where sendDataChunk d
		| B.length d > 16384 = do
			let (sending, remain) = B.splitAt 16384 d
			sendPacket ctx $ AppData sending
			sendDataChunk remain
		| otherwise = sendPacket ctx $ AppData d

-- | recvData get data out of Data packet, and automatically renegotiate if
-- a Handshake ClientHello is received
recvData :: MonadIO m => Context -> m B.ByteString
recvData ctx = do
	checkValid ctx
	pkt <- recvPacket ctx
	case pkt of
		-- on server context receiving a client hello == renegotiation
		Right (Handshake [ch@(ClientHello {})]) ->
			handshakeServerWith ctx ch >> recvData ctx
		-- on client context, receiving a hello request == renegotiation
		Right (Handshake [HelloRequest]) ->
			handshakeClient ctx >> recvData ctx
		Right (Alert [(AlertLevel_Fatal, _)]) -> do
			setEOF ctx
			return B.empty
		Right (Alert [(AlertLevel_Warning, CloseNotify)]) -> do
			setEOF ctx
			return B.empty
		Right (AppData x) -> return x
		Right p           -> error ("error unexpected packet: " ++ show p)
		Left err          -> error ("error received: " ++ show err)

recvData' :: MonadIO m => Context -> m L.ByteString
recvData' ctx = recvData ctx >>= return . L.fromChunks . (:[])<|MERGE_RESOLUTION|>--- conflicted
+++ resolved
@@ -13,23 +13,14 @@
 	  sendPacket
 	, recvPacket
 
-<<<<<<< HEAD
-=======
-	-- * Creating a client or server context
-	, client
-	, clientWith
-	, server
-	, serverWith
-
-        -- * Next Protocol Negotiation
-        , Network.TLS.Core.getNegotiatedProtocol
-
->>>>>>> dbd294c5
 	-- * Initialisation and Termination of context
 	, bye
 	, handshake
 	, HandshakeFailed(..)
 	, ConnectionNotEstablished(..)
+
+	-- * Next Protocol Negotiation
+	, getNegotiatedProtocol
 
 	-- * High level API
 	, sendData
@@ -43,7 +34,8 @@
 import Network.TLS.Cipher
 import Network.TLS.Compression
 import Network.TLS.Packet
-import Network.TLS.State as S
+import qualified Network.TLS.State as S
+import Network.TLS.State hiding (getNegotiatedProtocol)
 import Network.TLS.Sending
 import Network.TLS.Receiving
 import Network.TLS.Measurement
@@ -198,7 +190,7 @@
 
 -- | If the Next Protocol Negotiation extension has been used, this will
 -- return get the protocol agreed upon.
-getNegotiatedProtocol :: MonadIO m => TLSCtx c -> m (Maybe B.ByteString)
+getNegotiatedProtocol :: MonadIO m => Context -> m (Maybe B.ByteString)
 getNegotiatedProtocol ctx = usingState_ ctx S.getNegotiatedProtocol
 
 -- | when a new handshake is done, wrap up & clean up.
@@ -353,13 +345,8 @@
 		certificateRejected (CertificateRejectOther s) =
 			throwCore $ Error_Protocol ("certificate rejected: " ++ s, True, CertificateUnknown)
 
-<<<<<<< HEAD
 handshakeServerWith :: MonadIO m => Context -> Handshake -> m ()
-handshakeServerWith ctx clientHello@(ClientHello ver _ clientSession ciphers compressions _) = do
-=======
-handshakeServerWith :: MonadIO m => TLSCtx c -> Handshake -> m ()
 handshakeServerWith ctx clientHello@(ClientHello ver _ clientSession ciphers compressions exts) = do
->>>>>>> dbd294c5
 	-- check if policy allow this new handshake to happens
 	handshakeAuthorized <- withMeasure ctx (onHandshake $ ctxParams ctx)
 	unless handshakeAuthorized (throwCore $ Error_HandshakePolicy "server: handshake denied")
